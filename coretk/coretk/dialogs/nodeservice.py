--- conflicted
+++ resolved
@@ -10,61 +10,22 @@
 
 
 class NodeService(Dialog):
-    def __init__(self, master, app, canvas_node, current_services=set()):
+    def __init__(self, master, app, canvas_node, services=None):
         super().__init__(master, app, "Node Services", modal=True)
         self.canvas_node = canvas_node
         self.groups = None
         self.services = None
         self.current = None
-        self.current_services = current_services
+        if services is None:
+            services = set()
+        self.current_services = services
         self.draw()
 
     def draw(self):
         self.columnconfigure(0, weight=1)
         self.rowconfigure(0, weight=1)
-<<<<<<< HEAD
-        self.config_frame = ttk.Frame(self)
-        self.config_frame.columnconfigure(0, weight=1)
-        self.config_frame.columnconfigure(1, weight=1)
-        self.config_frame.columnconfigure(2, weight=1)
-        self.config_frame.rowconfigure(0, weight=1)
-        self.config_frame.grid(row=0, column=0, sticky="nsew")
-        self.draw_group()
-        self.draw_services()
-        self.draw_current_services()
-        self.draw_buttons()
 
-    def draw_group(self):
-        """
-        draw the group tab
-
-        :return: nothing
-        """
-        frame = ttk.Frame(self.config_frame)
-        frame.columnconfigure(0, weight=1)
-        frame.rowconfigure(1, weight=1)
-        frame.grid(row=0, column=0, padx=3, pady=3, sticky="nsew")
-
-        label = ttk.Label(frame, text="Group")
-        label.grid(row=0, column=0, sticky="ew")
-
-        scrollbar = ttk.Scrollbar(frame, orient=tk.VERTICAL)
-        scrollbar.grid(row=1, column=1, sticky="ns")
-
-        listbox = tk.Listbox(
-            frame,
-            selectmode=tk.SINGLE,
-            yscrollcommand=scrollbar.set,
-            relief=tk.FLAT,
-            highlightthickness=0.5,
-            bd=0,
-        )
-        listbox.grid(row=1, column=0, sticky="nsew")
-        listbox.bind("<<ListboxSelect>>", self.handle_group_change)
-=======
->>>>>>> 66c9063d
-
-        frame = tk.Frame(self)
+        frame = ttk.Frame(self)
         frame.grid(stick="nsew")
         frame.rowconfigure(0, weight=1)
         for i in range(3):
@@ -72,63 +33,12 @@
         self.groups = ListboxScroll(frame, text="Groups")
         self.groups.grid(row=0, column=0, sticky="nsew")
         for group in sorted(self.app.core.services):
-<<<<<<< HEAD
-            listbox.insert(tk.END, group)
-
-        scrollbar.config(command=listbox.yview)
-
-    def draw_services(self):
-        frame = ttk.Frame(self.config_frame)
-        frame.columnconfigure(0, weight=1)
-        frame.rowconfigure(1, weight=1)
-        frame.grid(row=0, column=1, padx=3, pady=3, sticky="nsew")
-
-        label = ttk.Label(frame, text="Group services")
-        label.grid(row=0, column=0, sticky="ew")
-
-        scrollbar = ttk.Scrollbar(frame, orient=tk.VERTICAL)
-        scrollbar.grid(row=1, column=1, sticky="ns")
-
-        self.services_list = tk.Listbox(
-            frame,
-            selectmode=tk.SINGLE,
-            yscrollcommand=scrollbar.set,
-            relief=tk.FLAT,
-            highlightthickness=0.5,
-            bd=0,
-        )
-        self.services_list.grid(row=1, column=0, sticky="nsew")
-        self.services_list.bind("<<ListboxSelect>>", self.handle_service_change)
-
-        scrollbar.config(command=self.services_list.yview)
-
-    def draw_current_services(self):
-        frame = ttk.Frame(self.config_frame)
-        frame.columnconfigure(0, weight=1)
-        frame.rowconfigure(1, weight=1)
-        frame.grid(row=0, column=2, padx=3, pady=3, sticky="nsew")
-
-        label = ttk.Label(frame, text="Current services")
-        label.grid(row=0, column=0, sticky="ew")
-
-        scrollbar = ttk.Scrollbar(frame, orient=tk.VERTICAL)
-        scrollbar.grid(row=1, column=1, sticky="ns")
-
-        listbox = tk.Listbox(
-            frame,
-            selectmode=tk.MULTIPLE,
-            yscrollcommand=scrollbar.set,
-            relief=tk.FLAT,
-            highlightthickness=0.5,
-            bd=0,
-=======
             self.groups.listbox.insert(tk.END, group)
         self.groups.listbox.bind("<<ListboxSelect>>", self.handle_group_change)
         self.groups.listbox.selection_set(0)
 
         self.services = CheckboxList(
             frame, text="Services", clicked=self.service_clicked
->>>>>>> 66c9063d
         )
         self.services.grid(row=0, column=1, sticky="nsew")
 
@@ -137,32 +47,15 @@
         for service in sorted(self.current_services):
             self.current.listbox.insert(tk.END, service)
 
-<<<<<<< HEAD
-    def draw_buttons(self):
         frame = ttk.Frame(self)
-        frame.columnconfigure(0, weight=1)
-        frame.columnconfigure(1, weight=1)
-        frame.columnconfigure(2, weight=1)
-        frame.grid(row=1, column=0, sticky="ew")
-
-        button = ttk.Button(frame, text="Configure", command=self.click_configure)
-        button.grid(row=0, column=0, sticky="ew")
-
-        button = ttk.Button(frame, text="Apply")
-        button.grid(row=0, column=1, sticky="ew")
-
-        button = ttk.Button(frame, text="Cancel", command=self.destroy)
-=======
-        frame = tk.Frame(self)
         frame.grid(stick="ew")
         for i in range(3):
             frame.columnconfigure(i, weight=1)
-        button = tk.Button(frame, text="Configure", command=self.click_configure)
+        button = ttk.Button(frame, text="Configure", command=self.click_configure)
         button.grid(row=0, column=0, sticky="ew")
-        button = tk.Button(frame, text="Save", command=self.click_save)
+        button = ttk.Button(frame, text="Save", command=self.click_save)
         button.grid(row=0, column=1, sticky="ew")
-        button = tk.Button(frame, text="Cancel", command=self.click_cancel)
->>>>>>> 66c9063d
+        button = ttk.Button(frame, text="Cancel", command=self.click_cancel)
         button.grid(row=0, column=2, sticky="ew")
 
         # trigger group change
