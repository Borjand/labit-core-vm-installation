--- conflicted
+++ resolved
@@ -141,11 +141,7 @@
     Provides convenience methods for interfacing with the CORE grpc server.
     """
 
-<<<<<<< HEAD
-    def __init__(self, address: str = "localhost:50051") -> None:
-=======
-    def __init__(self, address="localhost:50051", proxy=False):
->>>>>>> 41bf279f
+    def __init__(self, address: str = "localhost:50051", proxy: bool = False) -> None:
         """
         Creates a CoreGrpcClient instance.
 
