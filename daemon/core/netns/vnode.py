"""
PyCoreNode and LxcNode classes that implement the network namespac virtual node.
"""

import errno
import os
import random
import shutil
import signal
import string
import threading

from core import CoreCommandError
from core import constants
from core import logger
from core.coreobj import PyCoreNetIf
from core.coreobj import PyCoreNode
from core.enumerations import NodeTypes
from core.misc import nodeutils
from core.misc import utils
from core.misc.ipaddress import MacAddress
from core.netns import vnodeclient
from core.netns.vif import TunTap
from core.netns.vif import VEth

_DEFAULT_MTU = 1500

utils.check_executables([constants.IP_BIN])


class SimpleLxcNode(PyCoreNode):
    """
    Provides simple lxc functionality for core nodes.

    :var nodedir: str
    :var ctrlchnlname: str
    :var client: core.netns.vnodeclient.VnodeClient
    :var pid: int
    :var up: bool
    :var lock: threading.RLock
    :var _mounts: list[tuple[str, str]]
    """
    valid_address_types = {"inet", "inet6", "inet6link"}

    def __init__(self, session, objid=None, name=None, nodedir=None, start=True):
        """
        Create a SimpleLxcNode instance.

        :param core.session.Session session: core session instance
        :param int objid: object id
        :param str name: object name
        :param str nodedir: node directory
        :param bool start: start flag
        """
        PyCoreNode.__init__(self, session, objid, name, start=start)
        self.nodedir = nodedir
        self.ctrlchnlname = os.path.abspath(os.path.join(self.session.session_dir, self.name))
        self.client = None
        self.pid = None
        self.up = False
        self.lock = threading.RLock()
        self._mounts = []

    def alive(self):
        """
        Check if the node is alive.

        :return: True if node is alive, False otherwise
        :rtype: bool
        """
        try:
            os.kill(self.pid, 0)
        except OSError:
            return False

        return True

    def startup(self):
        """
        Start a new namespace node by invoking the vnoded process that
        allocates a new namespace. Bring up the loopback device and set
        the hostname.

        :return: nothing
        """
        if self.up:
            raise ValueError("starting a node that is already up")

        # create a new namespace for this node using vnoded
        vnoded = [
            constants.VNODED_BIN,
            "-v",
            "-c", self.ctrlchnlname,
            "-l", self.ctrlchnlname + ".log",
            "-p", self.ctrlchnlname + ".pid"
        ]
        if self.nodedir:
            vnoded += ["-C", self.nodedir]
        env = self.session.get_environment(state=False)
        env["NODE_NUMBER"] = str(self.objid)
        env["NODE_NAME"] = str(self.name)

        output = utils.check_cmd(vnoded, env=env)
        self.pid = int(output)

        # create vnode client
        self.client = vnodeclient.VnodeClient(self.name, self.ctrlchnlname)

        # bring up the loopback interface
        logger.debug("bringing up loopback interface")
        self.check_cmd([constants.IP_BIN, "link", "set", "lo", "up"])

        # set hostname for node
        logger.debug("setting hostname: %s", self.name)
        self.check_cmd(["hostname", self.name])

        # mark node as up
        self.up = True

    def shutdown(self):
        """
        Shutdown logic for simple lxc nodes.

        :return: nothing
        """
        # nothing to do if node is not up
        if not self.up:
            return

        # unmount all targets (NOTE: non-persistent mount namespaces are
        # removed by the kernel when last referencing process is killed)
        self._mounts = []

        # shutdown all interfaces
        for netif in self.netifs():
            netif.shutdown()

        # attempt to kill node process and wait for termination of children
        try:
            os.kill(self.pid, signal.SIGTERM)
            os.waitpid(self.pid, 0)
        except OSError as e:
            if e.errno != 10:
                logger.exception("error killing process")

        # remove node directory if present
        try:
            os.unlink(self.ctrlchnlname)
        except OSError as e:
            # no such file or directory
            if e.errno != errno.ENOENT:
                logger.exception("error removing node directory")

        # clear interface data, close client, and mark self and not up
        self._netif.clear()
        self.client.close()
        self.up = False

    def boot(self):
        """
        Boot logic.

        :return: nothing
        """
        return None

    def cmd(self, args, wait=True):
        """
        Runs shell command on node, with option to not wait for a result.

        :param list[str]|str args: command to run
        :param bool wait: wait for command to exit, defaults to True
        :return: exit status for command
        :rtype: int
        """
        return self.client.cmd(args, wait)

    def cmd_output(self, args):
        """
        Runs shell command on node and get exit status and output.

        :param list[str]|str args: command to run
        :return: exit status and combined stdout and stderr
        :rtype: tuple[int, str]
        """
        return self.client.cmd_output(args)

    def check_cmd(self, args):
        """
        Runs shell command on node.

        :param list[str]|str args: command to run
        :return: combined stdout and stderr
        :rtype: str
        :raises CoreCommandError: when a non-zero exit status occurs
        """
        return self.client.check_cmd(args)

    def termcmdstring(self, sh="/bin/sh"):
        """
        Create a terminal command string.

        :param str sh: shell to execute command in
        :return: str
        """
        return self.client.termcmdstring(sh)

    def mount(self, source, target):
        """
        Create and mount a directory.

        :param str source: source directory to mount
        :param str target: target directory to create
        :return: nothing
        :raises CoreCommandError: when a non-zero exit status occurs
        """
        source = os.path.abspath(source)
        logger.info("node(%s) mounting: %s at %s", self.name, source, target)
        cmd = 'mkdir -p "%s" && %s -n --bind "%s" "%s"' % (target, constants.MOUNT_BIN, source, target)
        status, output = self.client.shcmd_result(cmd)
        if status:
            raise CoreCommandError(status, cmd, output)
        self._mounts.append((source, target))

<<<<<<< HEAD
=======
    def umount(self, target):
        """
        Unmount a target directory.

        :param str target: target directory to unmount
        :return: nothing
        """
        logger.info("node(%s) unmounting: %s", self.name, target)
        try:
            self.check_cmd([constants.UMOUNT_BIN, "-n", "-l", target])
        except CoreCommandError:
            logger.exception("error during unmount")

>>>>>>> 88ffcaac
    def newifindex(self):
        """
        Retrieve a new interface index.

        :return: new interface index
        :rtype: int
        """
        with self.lock:
            return super(SimpleLxcNode, self).newifindex()

    def newveth(self, ifindex=None, ifname=None, net=None):
        """
        Create a new interface.

        :param int ifindex: index for the new interface
        :param str ifname: name for the new interface
        :param net: network to associate interface with
        :return: nothing
        """
        with self.lock:
            if ifindex is None:
                ifindex = self.newifindex()

            if ifname is None:
                ifname = "eth%d" % ifindex

            sessionid = self.session.short_session_id()

            try:
                suffix = "%x.%s.%s" % (self.objid, ifindex, sessionid)
            except TypeError:
                suffix = "%s.%s.%s" % (self.objid, ifindex, sessionid)

            localname = "veth" + suffix
            if len(localname) >= 16:
                raise ValueError("interface local name (%s) too long" % localname)

            name = localname + "p"
            if len(name) >= 16:
                raise ValueError("interface name (%s) too long" % name)

            veth = VEth(node=self, name=name, localname=localname, net=net, start=self.up)

            if self.up:
                utils.check_cmd([constants.IP_BIN, "link", "set", veth.name, "netns", str(self.pid)])
                self.check_cmd([constants.IP_BIN, "link", "set", veth.name, "name", ifname])

            veth.name = ifname

            if self.up:
                # TODO: potentially find better way to query interface ID
                # retrieve interface information
                output = self.check_cmd(["ip", "link", "show", veth.name])
                logger.debug("interface command output: %s", output)
                output = output.split("\n")
                veth.flow_id = int(output[0].strip().split(":")[0]) + 1
                logger.debug("interface flow index: %s - %s", veth.name, veth.flow_id)
                veth.hwaddr = MacAddress.from_string(output[1].strip().split()[1])
                logger.debug("interface mac: %s - %s", veth.name, veth.hwaddr)

            try:
                self.addnetif(veth, ifindex)
            except ValueError as e:
                veth.shutdown()
                del veth
                raise e

            return ifindex

    def newtuntap(self, ifindex=None, ifname=None, net=None):
        """
        Create a new tunnel tap.

        :param int ifindex: interface index
        :param str ifname: interface name
        :param net: network to associate with
        :return: interface index
        :rtype: int
        """
        with self.lock:
            if ifindex is None:
                ifindex = self.newifindex()

            if ifname is None:
                ifname = "eth%d" % ifindex

            sessionid = self.session.short_session_id()
            localname = "tap%s.%s.%s" % (self.objid, ifindex, sessionid)
            name = ifname
            tuntap = TunTap(node=self, name=name, localname=localname, net=net, start=self.up)

            try:
                self.addnetif(tuntap, ifindex)
            except ValueError as e:
                tuntap.shutdown()
                del tuntap
                raise e

            return ifindex

    def sethwaddr(self, ifindex, addr):
        """
        Set hardware addres for an interface.

        :param int ifindex: index of interface to set hardware address for
        :param core.misc.ipaddress.MacAddress addr: hardware address to set
        :return: nothing
        :raises CoreCommandError: when a non-zero exit status occurs
        """
        self._netif[ifindex].sethwaddr(addr)
        if self.up:
            args = [constants.IP_BIN, "link", "set", "dev", self.ifname(ifindex), "address", str(addr)]
            self.check_cmd(args)

    def addaddr(self, ifindex, addr):
        """
        Add interface address.

        :param int ifindex: index of interface to add address to
        :param str addr: address to add to interface
        :return: nothing
        """
        if self.up:
            # check if addr is ipv6
            if ":" in str(addr):
                args = [constants.IP_BIN, "addr", "add", str(addr), "dev", self.ifname(ifindex)]
                self.check_cmd(args)
            else:
                args = [constants.IP_BIN, "addr", "add", str(addr), "broadcast", "+", "dev", self.ifname(ifindex)]
                self.check_cmd(args)

        self._netif[ifindex].addaddr(addr)

    def deladdr(self, ifindex, addr):
        """
        Delete address from an interface.

        :param int ifindex: index of interface to delete address from
        :param str addr: address to delete from interface
        :return: nothing
        :raises CoreCommandError: when a non-zero exit status occurs
        """
        try:
            self._netif[ifindex].deladdr(addr)
        except ValueError:
            logger.exception("trying to delete unknown address: %s" % addr)

        if self.up:
            self.check_cmd([constants.IP_BIN, "addr", "del", str(addr), "dev", self.ifname(ifindex)])

    def delalladdr(self, ifindex, address_types=valid_address_types):
        """
        Delete all addresses from an interface.

        :param int ifindex: index of interface to delete address types from
        :param tuple[str] address_types: address types to delete
        :return: nothing
        :raises CoreCommandError: when a non-zero exit status occurs
        """
        interface_name = self.ifname(ifindex)
        addresses = self.client.getaddr(interface_name, rescan=True)

        for address_type in address_types:
            if address_type not in self.valid_address_types:
                raise ValueError("addr type must be in: %s" % " ".join(self.valid_address_types))
            for address in addresses[address_type]:
                self.deladdr(ifindex, address)

        # update cached information
        self.client.getaddr(interface_name, rescan=True)

    def ifup(self, ifindex):
        """
        Bring an interface up.

        :param int ifindex: index of interface to bring up
        :return: nothing
        """
        if self.up:
            self.check_cmd([constants.IP_BIN, "link", "set", self.ifname(ifindex), "up"])

    def newnetif(self, net=None, addrlist=None, hwaddr=None, ifindex=None, ifname=None):
        """
        Create a new network interface.

        :param net: network to associate with
        :param list addrlist: addresses to add on the interface
        :param core.misc.ipaddress.MacAddress hwaddr: hardware address to set for interface
        :param int ifindex: index of interface to create
        :param str ifname: name for interface
        :return: interface index
        :rtype: int
        """
        if not addrlist:
            addrlist = []

        with self.lock:
            # TODO: see if you can move this to emane specific code
            if nodeutils.is_node(net, NodeTypes.EMANE):
                ifindex = self.newtuntap(ifindex=ifindex, ifname=ifname, net=net)
                # TUN/TAP is not ready for addressing yet; the device may
                #   take some time to appear, and installing it into a
                #   namespace after it has been bound removes addressing;
                #   save addresses with the interface now
                self.attachnet(ifindex, net)
                netif = self.netif(ifindex)
                netif.sethwaddr(hwaddr)
                for address in utils.make_tuple(addrlist):
                    netif.addaddr(address)
                return ifindex
            else:
                ifindex = self.newveth(ifindex=ifindex, ifname=ifname, net=net)

            if net is not None:
                self.attachnet(ifindex, net)

            if hwaddr:
                self.sethwaddr(ifindex, hwaddr)

            for address in utils.make_tuple(addrlist):
                self.addaddr(ifindex, address)

            self.ifup(ifindex)
            return ifindex

    def connectnode(self, ifname, othernode, otherifname):
        """
        Connect a node.

        :param str ifname: name of interface to connect
        :param core.netns.nodes.LxcNode othernode: node to connect to
        :param str otherifname: interface name to connect to
        :return: nothing
        """
        tmplen = 8
        tmp1 = "tmp." + "".join([random.choice(string.ascii_lowercase) for _ in xrange(tmplen)])
        tmp2 = "tmp." + "".join([random.choice(string.ascii_lowercase) for _ in xrange(tmplen)])
        utils.check_cmd([constants.IP_BIN, "link", "add", "name", tmp1, "type", "veth", "peer", "name", tmp2])

        utils.check_cmd([constants.IP_BIN, "link", "set", tmp1, "netns", str(self.pid)])
        self.check_cmd([constants.IP_BIN, "link", "set", tmp1, "name", ifname])
        interface = PyCoreNetIf(node=self, name=ifname, mtu=_DEFAULT_MTU)
        self.addnetif(interface, self.newifindex())

        utils.check_cmd([constants.IP_BIN, "link", "set", tmp2, "netns", str(othernode.pid)])
        othernode.check_cmd([constants.IP_BIN, "link", "set", tmp2, "name", otherifname])
        other_interface = PyCoreNetIf(node=othernode, name=otherifname, mtu=_DEFAULT_MTU)
        othernode.addnetif(other_interface, othernode.newifindex())

    def addfile(self, srcname, filename):
        """
        Add a file.

        :param str srcname: source file name
        :param str filename: file name to add
        :return: nothing
        :raises CoreCommandError: when a non-zero exit status occurs
        """
        logger.info("adding file from %s to %s", srcname, filename)
        directory = os.path.dirname(filename)

        cmd = 'mkdir -p "%s" && mv "%s" "%s" && sync' % (directory, srcname, filename)
        status, output = self.client.shcmd_result(cmd)
        if status:
            raise CoreCommandError(status, cmd, output)


class LxcNode(SimpleLxcNode):
    """
    Provides lcx node functionality for core nodes.
    """

    def __init__(self, session, objid=None, name=None, nodedir=None, bootsh="boot.sh", start=True):
        """
        Create a LxcNode instance.

        :param core.session.Session session: core session instance
        :param int objid: object id
        :param str name: object name
        :param str nodedir: node directory
        :param bootsh: boot shell
        :param bool start: start flag
        """
        super(LxcNode, self).__init__(session=session, objid=objid, name=name, nodedir=nodedir, start=start)
        self.bootsh = bootsh
        if start:
            self.startup()

    def boot(self):
        """
        Boot the node.

        :return: nothing
        """
        self.session.services.bootnodeservices(self)

    def validate(self):
        """
        Validate the node.

        :return: nothing
        """
        self.session.services.validatenodeservices(self)

    def startup(self):
        """
        Startup logic for the node.

        :return: nothing
        """
        with self.lock:
            self.makenodedir()
            super(LxcNode, self).startup()
            self.privatedir("/var/run")
            self.privatedir("/var/log")

    def shutdown(self):
        """
        Shutdown logic for the node.

        :return: nothing
        """
        if not self.up:
            return

        with self.lock:
            try:
                super(LxcNode, self).shutdown()
            except OSError:
                logger.exception("error during shutdown")
            finally:
                self.rmnodedir()

    def privatedir(self, path):
        """
        Create a private directory.

        :param str path: path to create
        :return: nothing
        """
        if path[0] != "/":
            raise ValueError("path not fully qualified: %s" % path)
        hostpath = os.path.join(self.nodedir, os.path.normpath(path).strip("/").replace("/", "."))
        os.mkdir(hostpath)
        self.mount(hostpath, path)

    def hostfilename(self, filename):
        """
        Return the name of a node"s file on the host filesystem.

        :param str filename: host file name
        :return: path to file
        """
        dirname, basename = os.path.split(filename)
        if not basename:
            raise ValueError("no basename for filename: %s" % filename)
        if dirname and dirname[0] == "/":
            dirname = dirname[1:]
        dirname = dirname.replace("/", ".")
        dirname = os.path.join(self.nodedir, dirname)
        return os.path.join(dirname, basename)

    def opennodefile(self, filename, mode="w"):
        """
        Open a node file, within it"s directory.

        :param str filename: file name to open
        :param str mode: mode to open file in
        :return: open file
        :rtype: file
        """
        hostfilename = self.hostfilename(filename)
        dirname, basename = os.path.split(hostfilename)
        if not os.path.isdir(dirname):
            os.makedirs(dirname, mode=0755)
        return open(hostfilename, mode)

    def nodefile(self, filename, contents, mode=0644):
        """
        Create a node file with a given mode.

        :param str filename: name of file to create
        :param contents: contents of file
        :param int mode: mode for file
        :return: nothing
        """
        with self.opennodefile(filename, "w") as open_file:
            open_file.write(contents)
            os.chmod(open_file.name, mode)
            logger.info("node(%s) added file: %s; mode: 0%o", self.name, open_file.name, mode)

    def nodefilecopy(self, filename, srcfilename, mode=None):
        """
        Copy a file to a node, following symlinks and preserving metadata.
        Change file mode if specified.

        :param str filename: file name to copy file to
        :param str srcfilename: file to copy
        :param int mode: mode to copy to
        :return: nothing
        """
        hostfilename = self.hostfilename(filename)
        shutil.copy2(srcfilename, hostfilename)
        if mode is not None:
            os.chmod(hostfilename, mode)
        logger.info("node(%s) copied file: %s; mode: %s", self.name, hostfilename, mode)<|MERGE_RESOLUTION|>--- conflicted
+++ resolved
@@ -222,22 +222,7 @@
             raise CoreCommandError(status, cmd, output)
         self._mounts.append((source, target))
 
-<<<<<<< HEAD
-=======
-    def umount(self, target):
-        """
-        Unmount a target directory.
-
-        :param str target: target directory to unmount
-        :return: nothing
-        """
-        logger.info("node(%s) unmounting: %s", self.name, target)
-        try:
-            self.check_cmd([constants.UMOUNT_BIN, "-n", "-l", target])
-        except CoreCommandError:
-            logger.exception("error during unmount")
-
->>>>>>> 88ffcaac
+
     def newifindex(self):
         """
         Retrieve a new interface index.
