--- conflicted
+++ resolved
@@ -21,11 +21,7 @@
 fabric = "2.5.0"
 grpcio = "1.27.2"
 invoke = "1.4.1"
-<<<<<<< HEAD
 lxml = "4.6.5"
-=======
-lxml = "4.6.3"
->>>>>>> 8cf2b9af
 mako = "1.1.3"
 netaddr = "0.7.19"
 pillow = "8.3.2"
